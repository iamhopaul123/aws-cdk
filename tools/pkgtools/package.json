{
  "name": "pkgtools",
  "private": true,
  "version": "0.28.0",
  "description": "Tools for generating cross-package artifacts",
  "main": "index.js",
  "repository": {
    "type": "git",
    "url": "https://github.com/awslabs/aws-cdk.git"
  },
  "bin": {
    "cdk-version": "bin/cdk-version",
    "find-jsii-packages": "bin/find-jsii-packages"
  },
  "scripts": {
    "build": "cdk-build",
    "watch": "cdk-watch",
    "lint": "cdk-lint",
    "pkglint": "pkglint -f",
    "test": "cdk-test"
  },
  "author": {
    "name": "Amazon Web Services",
    "url": "https://aws.amazon.com",
    "organization": true
  },
  "license": "Apache-2.0",
  "devDependencies": {
<<<<<<< HEAD
    "@types/fs-extra": "^5.0.5",
    "@types/yargs": "^12.0.11",
    "cdk-build-tools": "^0.27.0",
    "pkglint": "^0.27.0"
=======
    "@types/fs-extra": "^5.0.4",
    "@types/yargs": "^8.0.3",
    "cdk-build-tools": "^0.28.0",
    "pkglint": "^0.28.0"
>>>>>>> 3ba26228
  },
  "dependencies": {
    "fs-extra": "^7.0.1",
    "yargs": "^13.2.2"
  },
  "keywords": [
    "aws",
    "cdk"
  ],
  "homepage": "https://github.com/awslabs/aws-cdk",
  "engines": {
    "node": ">= 8.10.0"
  }
}<|MERGE_RESOLUTION|>--- conflicted
+++ resolved
@@ -26,17 +26,10 @@
   },
   "license": "Apache-2.0",
   "devDependencies": {
-<<<<<<< HEAD
     "@types/fs-extra": "^5.0.5",
     "@types/yargs": "^12.0.11",
-    "cdk-build-tools": "^0.27.0",
-    "pkglint": "^0.27.0"
-=======
-    "@types/fs-extra": "^5.0.4",
-    "@types/yargs": "^8.0.3",
     "cdk-build-tools": "^0.28.0",
     "pkglint": "^0.28.0"
->>>>>>> 3ba26228
   },
   "dependencies": {
     "fs-extra": "^7.0.1",
