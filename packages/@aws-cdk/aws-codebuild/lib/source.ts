import codecommit = require('@aws-cdk/aws-codecommit');
import iam = require('@aws-cdk/aws-iam');
import s3 = require('@aws-cdk/aws-s3');
import { Construct } from '@aws-cdk/cdk';
import { CfnProject } from './codebuild.generated';
import { IProject } from './project';
import {
  BITBUCKET_SOURCE_TYPE,
  CODECOMMIT_SOURCE_TYPE,
  GITHUB_ENTERPRISE_SOURCE_TYPE,
  GITHUB_SOURCE_TYPE,
  S3_SOURCE_TYPE
} from './source-types';

/**
 * The type returned from {@link ISource#bind}.
 */
export interface SourceConfig {
  readonly sourceProperty: CfnProject.SourceProperty;

  readonly buildTriggers?: CfnProject.ProjectTriggersProperty;
}

/**
 * The abstract interface of a CodeBuild source.
 * Implemented by {@link Source}.
 */
export interface ISource {
  readonly identifier?: string;

  readonly type: string;

  readonly badgeSupported: boolean;

  bind(scope: Construct, project: IProject): SourceConfig;
}

/**
 * Properties common to all Source classes.
 */
export interface SourceProps {
  /**
   * The source identifier.
   * This property is required on secondary sources.
   */
  readonly identifier?: string;
}

/**
 * Source provider definition for a CodeBuild Project.
 */
export abstract class Source implements ISource {
  public static s3(props: S3SourceProps): Source {
    return new S3Source(props);
  }

  public static codeCommit(props: CodeCommitSourceProps): Source {
    return new CodeCommitSource(props);
  }

  public static gitHub(props: GitHubSourceProps): Source {
    return new GitHubSource(props);
  }

  public static gitHubEnterprise(props: GitHubEnterpriseSourceProps): Source {
    return new GitHubEnterpriseSource(props);
  }

  public static bitBucket(props: BitBucketSourceProps): Source {
    return new BitBucketSource(props);
  }

  public readonly identifier?: string;
  public abstract readonly type: string;
  public readonly badgeSupported: boolean = false;

  protected constructor(props: SourceProps) {
    this.identifier = props.identifier;
  }

  /**
   * Called by the project when the source is added so that the source can perform
   * binding operations on the source. For example, it can grant permissions to the
   * code build project to read from the S3 bucket.
   */
  public bind(_scope: Construct, _project: IProject): SourceConfig {
    return {
      sourceProperty: {
        sourceIdentifier: this.identifier,
        type: this.type,
      }
    };
  }
}

/**
<<<<<<< HEAD
 * A `NO_SOURCE` CodeBuild Project Source definition.
 * This is the default source type,
 * if none was specified when creating the Project.
 * *Note*: the `NO_SOURCE` type cannot be used as a secondary source,
 * and because of that, you're not allowed to specify an identifier for it.
 */
export class NoSource extends BuildSource {
  public readonly type: SourceType = SourceType.NONE;

  constructor() {
    super({});
  }
}

/**
=======
>>>>>>> 390baf1d
 * The construction properties common to all build sources that are backed by Git.
 */
interface GitSourceProps extends SourceProps {
  /**
   * The depth of history to download. Minimum value is 0.
   * If this value is 0, greater than 25, or not provided,
   * then the full history is downloaded with each build of the project.
   */
  readonly cloneDepth?: number;
}

/**
 * A common superclass of all build sources that are backed by Git.
 */
abstract class GitSource extends Source {
  private readonly cloneDepth?: number;

  protected constructor(props: GitSourceProps) {
    super(props);

    this.cloneDepth = props.cloneDepth;
  }

  public bind(_scope: Construct, _project: IProject): SourceConfig {
    const superConfig = super.bind(_scope, _project);
    return {
      sourceProperty: {
        ...superConfig.sourceProperty,
        gitCloneDepth: this.cloneDepth,
      },
    };
  }
}

/**
 * The types of webhook event actions.
 */
export enum EventAction {
  /**
   * A push (of a branch, or a tag) to the repository.
   */
  PUSH = 'PUSH',

  /**
   * Creating a Pull Request.
   */
  PULL_REQUEST_CREATED = 'PULL_REQUEST_CREATED',

  /**
   * Updating an Pull Request.
   */
  PULL_REQUEST_UPDATED = 'PULL_REQUEST_UPDATED',

  /**
   * Re-opening a previously closed Pull Request.
   * Note that this event is only supported for GitHub and GitHubEnterprise sources.
   */
  PULL_REQUEST_REOPENED = 'PULL_REQUEST_REOPENED',
}

const FILE_PATH_WEBHOOK_COND = 'FILE_PATH';

/**
 * An object that represents a group of filter conditions for a webhook.
 * Every condition in a given FilterGroup must be true in order for the whole group to be true.
 * You construct instances of it by calling the {@link #inEventOf} static factory method,
 * and then calling various `andXyz` instance methods to create modified instances of it
 * (this class is immutable).
 *
 * You pass instances of this class to the `webhookFilters` property when constructing a source.
 */
export class FilterGroup {
  /**
   * Creates a new event FilterGroup that triggers on any of the provided actions.
   *
   * @param actions the actions to trigger the webhook on
   */
  public static inEventOf(...actions: EventAction[]): FilterGroup {
    return new FilterGroup(new Set(actions), []);
  }

  private readonly actions: Set<EventAction>;
  private readonly filters: CfnProject.WebhookFilterProperty[];

  private constructor(actions: Set<EventAction>, filters: CfnProject.WebhookFilterProperty[]) {
    if (actions.size === 0) {
      throw new Error('A filter group must contain at least one event action');
    }
    this.actions = actions;
    this.filters = filters;
  }

  /**
   * Create a new FilterGroup with an added condition:
   * the event must affect the given branch.
   *
   * @param branchName the name of the branch (can be a regular expression)
   */
  public andBranchIs(branchName: string): FilterGroup {
    return this.addHeadBranchFilter(branchName, true);
  }

  /**
   * Create a new FilterGroup with an added condition:
   * the event must not affect the given branch.
   *
   * @param branchName the name of the branch (can be a regular expression)
   */
  public andBranchIsNot(branchName: string): FilterGroup {
    return this.addHeadBranchFilter(branchName, false);
  }

  /**
   * Create a new FilterGroup with an added condition:
   * the event must affect the given tag.
   *
   * @param tagName the name of the tag (can be a regular expression)
   */
  public andTagIs(tagName: string): FilterGroup {
    return this.addHeadTagFilter(tagName, true);
  }

  /**
   * Create a new FilterGroup with an added condition:
   * the event must not affect the given tag.
   *
   * @param tagName the name of the tag (can be a regular expression)
   */
  public andTagIsNot(tagName: string): FilterGroup {
    return this.addHeadTagFilter(tagName, false);
  }

  /**
   * Create a new FilterGroup with an added condition:
   * the event must affect a Git reference (ie., a branch or a tag)
   * that matches the given pattern.
   *
   * @param pattern a regular expression
   */
  public andHeadRefIs(pattern: string) {
    return this.addHeadRefFilter(pattern, true);
  }

  /**
   * Create a new FilterGroup with an added condition:
   * the event must not affect a Git reference (ie., a branch or a tag)
   * that matches the given pattern.
   *
   * @param pattern a regular expression
   */
  public andHeadRefIsNot(pattern: string) {
    return this.addHeadRefFilter(pattern, false);
  }

  /**
   * Create a new FilterGroup with an added condition:
   * the account ID of the actor initiating the event must match the given pattern.
   *
   * @param pattern a regular expression
   */
  public andActorAccountIs(pattern: string): FilterGroup {
    return this.addActorAccountId(pattern, true);
  }

  /**
   * Create a new FilterGroup with an added condition:
   * the account ID of the actor initiating the event must not match the given pattern.
   *
   * @param pattern a regular expression
   */
  public andActorAccountIsNot(pattern: string): FilterGroup {
    return this.addActorAccountId(pattern, false);
  }

  /**
   * Create a new FilterGroup with an added condition:
   * the Pull Request that is the source of the event must target the given base branch.
   * Note that you cannot use this method if this Group contains the `PUSH` event action.
   *
   * @param branchName the name of the branch (can be a regular expression)
   */
  public andBaseBranchIs(branchName: string): FilterGroup {
    return this.addBaseBranchFilter(branchName, true);
  }

  /**
   * Create a new FilterGroup with an added condition:
   * the Pull Request that is the source of the event must not target the given base branch.
   * Note that you cannot use this method if this Group contains the `PUSH` event action.
   *
   * @param branchName the name of the branch (can be a regular expression)
   */
  public andBaseBranchIsNot(branchName: string): FilterGroup {
    return this.addBaseBranchFilter(branchName, false);
  }

  /**
   * Create a new FilterGroup with an added condition:
   * the Pull Request that is the source of the event must target the given Git reference.
   * Note that you cannot use this method if this Group contains the `PUSH` event action.
   *
   * @param pattern a regular expression
   */
  public andBaseRefIs(pattern: string): FilterGroup {
    return this.addBaseRefFilter(pattern, true);
  }

  /**
   * Create a new FilterGroup with an added condition:
   * the Pull Request that is the source of the event must not target the given Git reference.
   * Note that you cannot use this method if this Group contains the `PUSH` event action.
   *
   * @param pattern a regular expression
   */
  public andBaseRefIsNot(pattern: string): FilterGroup {
    return this.addBaseRefFilter(pattern, false);
  }

  /**
   * Create a new FilterGroup with an added condition:
   * the push that is the source of the event must affect a file that matches the given pattern.
   * Note that you can only use this method if this Group contains only the `PUSH` event action,
   * and only for GitHub and GitHubEnterprise sources.
   *
   * @param pattern a regular expression
   */
  public andFilePathIs(pattern: string): FilterGroup {
    return this.addFilePathFilter(pattern, true);
  }

  /**
   * Create a new FilterGroup with an added condition:
   * the push that is the source of the event must not affect a file that matches the given pattern.
   * Note that you can only use this method if this Group contains only the `PUSH` event action,
   * and only for GitHub and GitHubEnterprise sources.
   *
   * @param pattern a regular expression
   */
  public andFilePathIsNot(pattern: string): FilterGroup {
    return this.addFilePathFilter(pattern, false);
  }

  /** @internal */
  public get _actions(): EventAction[] {
    return set2Array(this.actions);
  }

  /** @internal */
  public get _filters(): CfnProject.WebhookFilterProperty[] {
    return this.filters.slice();
  }

  /** @internal */
  public _toJson(): CfnProject.WebhookFilterProperty[] {
    const eventFilter: CfnProject.WebhookFilterProperty = {
      type: 'EVENT',
      pattern: set2Array(this.actions).join(', '),
    };
    return [eventFilter].concat(this.filters);
  }

  private addHeadBranchFilter(branchName: string, include: boolean): FilterGroup {
    return this.addHeadRefFilter(`refs/heads/${branchName}`, include);
  }

  private addHeadTagFilter(tagName: string, include: boolean): FilterGroup {
    return this.addHeadRefFilter(`refs/tags/${tagName}`, include);
  }

  private addHeadRefFilter(refName: string, include: boolean) {
    return this.addFilter('HEAD_REF', refName, include);
  }

  private addActorAccountId(accountId: string, include: boolean) {
    return this.addFilter('ACTOR_ACCOUNT_ID', accountId, include);
  }

  private addBaseBranchFilter(branchName: string, include: boolean): FilterGroup {
    return this.addBaseRefFilter(`refs/heads/${branchName}`, include);
  }

  private addBaseRefFilter(refName: string, include: boolean) {
    if (this.actions.has(EventAction.PUSH)) {
      throw new Error('A base reference condition cannot be added if a Group contains a PUSH event action');
    }
    return this.addFilter('BASE_REF', refName, include);
  }

  private addFilePathFilter(pattern: string, include: boolean): FilterGroup {
    if (this.actions.size !== 1 || !this.actions.has(EventAction.PUSH)) {
      throw new Error('A file path condition cannot be added if a Group contains any event action other than PUSH');
    }
    return this.addFilter(FILE_PATH_WEBHOOK_COND, pattern, include);
  }

  private addFilter(type: string, pattern: string, include: boolean) {
    return new FilterGroup(this.actions, this.filters.concat([{
      type,
      pattern,
      excludeMatchedPattern: include ? undefined : true,
    }]));
  }
}

/**
 * The construction properties common to all third-party build sources that are backed by Git.
 */
interface ThirdPartyGitSourceProps extends GitSourceProps {
  /**
   * Whether to send notifications on your build's start and end.
   *
   * @default true
   */
  readonly reportBuildStatus?: boolean;

  /**
   * Whether to create a webhook that will trigger a build every time an event happens in the repository.
   *
   * @default true if any `webhookFilters` were provided, false otherwise
   */
  readonly webhook?: boolean;

  /**
   * A list of webhook filters that can constraint what events in the repository will trigger a build.
   * A build is triggered if any of the provided filter groups match.
   * Only valid if `webhook` was not provided as false.
   *
   * @default every push and every Pull Request (create or update) triggers a build
   */
  readonly webhookFilters?: FilterGroup[];
}

/**
 * A common superclass of all third-party build sources that are backed by Git.
 */
abstract class ThirdPartyGitSource extends GitSource {
  public readonly badgeSupported: boolean = true;
  protected readonly webhookFilters: FilterGroup[];
  private readonly reportBuildStatus: boolean;
  private readonly webhook?: boolean;

  protected constructor(props: ThirdPartyGitSourceProps) {
    super(props);

    this.webhook = props.webhook;
    this.reportBuildStatus = props.reportBuildStatus === undefined ? true : props.reportBuildStatus;
    this.webhookFilters = props.webhookFilters || [];
  }

  public bind(_scope: Construct, _project: IProject): SourceConfig {
    const anyFilterGroupsProvided = this.webhookFilters.length > 0;
    const webhook = this.webhook === undefined ? (anyFilterGroupsProvided ? true : undefined) : this.webhook;

    const superConfig = super.bind(_scope, _project);
    return {
      sourceProperty: {
        ...superConfig.sourceProperty,
        reportBuildStatus: this.reportBuildStatus,
      },
      buildTriggers: webhook === undefined ? undefined : {
        webhook,
        filterGroups: anyFilterGroupsProvided ? this.webhookFilters.map(fg => fg._toJson()) : undefined,
      }
    };
  }
}

/**
 * Construction properties for {@link CodeCommitSource}.
 */
export interface CodeCommitSourceProps extends GitSourceProps {
  readonly repository: codecommit.IRepository;
}

/**
 * CodeCommit Source definition for a CodeBuild project.
 */
<<<<<<< HEAD
export class CodeCommitSource extends GitBuildSource {
  public readonly type: SourceType = SourceType.CODECOMMIT;
=======
class CodeCommitSource extends GitSource {
  public readonly type = CODECOMMIT_SOURCE_TYPE;
>>>>>>> 390baf1d
  private readonly repo: codecommit.IRepository;

  constructor(props: CodeCommitSourceProps) {
    super(props);
    this.repo = props.repository;
  }

  public bind(_scope: Construct, project: IProject): SourceConfig {
    // https://docs.aws.amazon.com/codebuild/latest/userguide/setting-up.html
    project.addToRolePolicy(new iam.PolicyStatement({
      actions: ['codecommit:GitPull'],
      resources: [this.repo.repositoryArn]
    }));

    const superConfig = super.bind(_scope, project);
    return {
      sourceProperty: {
        ...superConfig.sourceProperty,
        location: this.repo.repositoryCloneUrlHttp,
      },
    };
  }
}

/**
 * Construction properties for {@link S3Source}.
 */
export interface S3SourceProps extends SourceProps {
  readonly bucket: s3.IBucket;
  readonly path: string;
}

/**
 * S3 bucket definition for a CodeBuild project.
 */
class S3Source extends Source {
  public readonly type = S3_SOURCE_TYPE;
  private readonly bucket: s3.IBucket;
  private readonly path: string;

  constructor(props: S3SourceProps) {
    super(props);
    this.bucket = props.bucket;
    this.path = props.path;
  }

  public bind(_scope: Construct, project: IProject): SourceConfig {
    this.bucket.grantRead(project);

    const superConfig = super.bind(_scope, project);
    return {
      sourceProperty: {
        ...superConfig.sourceProperty,
        location: `${this.bucket.bucketName}/${this.path}`,
      },
    };
  }
}

/**
<<<<<<< HEAD
 * CodePipeline Source definition for a CodeBuild Project.
 * *Note*: this type cannot be used as a secondary source,
 * and because of that, you're not allowed to specify an identifier for it.
 */
export class CodePipelineSource extends BuildSource {
  public readonly type: SourceType = SourceType.CODEPIPELINE;

  constructor() {
    super({});
  }
}

/**
=======
>>>>>>> 390baf1d
 * Construction properties for {@link GitHubSource} and {@link GitHubEnterpriseSource}.
 */
export interface GitHubSourceProps extends ThirdPartyGitSourceProps {
  /**
   * The GitHub account/user that owns the repo.
   *
   * @example 'awslabs'
   */
  readonly owner: string;

  /**
   * The name of the repo (without the username).
   *
   * @example 'aws-cdk'
   */
  readonly repo: string;
}

/**
 * GitHub Source definition for a CodeBuild project.
 */
<<<<<<< HEAD
export class GitHubSource extends ThirdPartyGitBuildSource {
  public readonly type: SourceType = SourceType.GITHUB;
=======
class GitHubSource extends ThirdPartyGitSource {
  public readonly type = GITHUB_SOURCE_TYPE;
>>>>>>> 390baf1d
  private readonly httpsCloneUrl: string;

  constructor(props: GitHubSourceProps) {
    super(props);
    this.httpsCloneUrl = `https://github.com/${props.owner}/${props.repo}.git`;
  }

  public bind(_scope: Construct, project: IProject): SourceConfig {
    const superConfig = super.bind(_scope, project);
    return {
      sourceProperty: {
        ...superConfig.sourceProperty,
        location: this.httpsCloneUrl,
      },
      buildTriggers: superConfig.buildTriggers,
    };
  }
}

/**
 * Construction properties for {@link GitHubEnterpriseSource}.
 */
export interface GitHubEnterpriseSourceProps extends ThirdPartyGitSourceProps {
  /**
   * The HTTPS URL of the repository in your GitHub Enterprise installation.
   */
  readonly httpsCloneUrl: string;

  /**
   * Whether to ignore SSL errors when connecting to the repository.
   *
   * @default false
   */
  readonly ignoreSslErrors?: boolean;
}

/**
 * GitHub Enterprise Source definition for a CodeBuild project.
 */
<<<<<<< HEAD
export class GitHubEnterpriseSource extends ThirdPartyGitBuildSource {
  public readonly type: SourceType = SourceType.GITHUB_ENTERPRISE;
=======
class GitHubEnterpriseSource extends ThirdPartyGitSource {
  public readonly type = GITHUB_ENTERPRISE_SOURCE_TYPE;
>>>>>>> 390baf1d
  private readonly httpsCloneUrl: string;
  private readonly ignoreSslErrors?: boolean;

  constructor(props: GitHubEnterpriseSourceProps) {
    super(props);
    this.httpsCloneUrl = props.httpsCloneUrl;
    this.ignoreSslErrors = props.ignoreSslErrors;
  }

  public bind(_scope: Construct, _project: IProject): SourceConfig {
    const superConfig = super.bind(_scope, _project);
    return {
      sourceProperty: {
        ...superConfig.sourceProperty,
        location: this.httpsCloneUrl,
        insecureSsl: this.ignoreSslErrors,
      },
      buildTriggers: superConfig.buildTriggers,
    };
  }
}

/**
 * Construction properties for {@link BitBucketSource}.
 */
export interface BitBucketSourceProps extends ThirdPartyGitSourceProps {
  /**
   * The BitBucket account/user that owns the repo.
   *
   * @example 'awslabs'
   */
  readonly owner: string;

  /**
   * The name of the repo (without the username).
   *
   * @example 'aws-cdk'
   */
  readonly repo: string;
}

/**
 * BitBucket Source definition for a CodeBuild project.
 */
<<<<<<< HEAD
export class BitBucketSource extends ThirdPartyGitBuildSource {
  public readonly type: SourceType = SourceType.BITBUCKET;
=======
class BitBucketSource extends ThirdPartyGitSource {
  public readonly type = BITBUCKET_SOURCE_TYPE;
>>>>>>> 390baf1d
  private readonly httpsCloneUrl: any;

  constructor(props: BitBucketSourceProps) {
    super(props);
    this.httpsCloneUrl = `https://bitbucket.org/${props.owner}/${props.repo}.git`;
  }

  public bind(_scope: Construct, _project: IProject): SourceConfig {
    // BitBucket sources don't support the PULL_REQUEST_REOPENED event action
    if (this.anyWebhookFilterContainsPrReopenedEventAction()) {
      throw new Error('BitBucket sources do not support the PULL_REQUEST_REOPENED webhook event action');
    }

    // they also don't support file path conditions
    if (this.anyWebhookFilterContainsFilePathConditions()) {
      throw new Error('BitBucket sources do not support file path conditions for webhook filters');
    }

    const superConfig = super.bind(_scope, _project);
    return {
      sourceProperty: {
        ...superConfig.sourceProperty,
        location: this.httpsCloneUrl,
      },
      buildTriggers: superConfig.buildTriggers,
    };
  }

  private anyWebhookFilterContainsPrReopenedEventAction() {
    return this.webhookFilters.findIndex(fg => {
      return fg._actions.findIndex(a => a === EventAction.PULL_REQUEST_REOPENED) !== -1;
    }) !== -1;
  }

  private anyWebhookFilterContainsFilePathConditions() {
    return this.webhookFilters.findIndex(fg => {
      return fg._filters.findIndex(f => f.type === FILE_PATH_WEBHOOK_COND) !== -1;
    }) !== -1;
  }
}

<<<<<<< HEAD
/**
 * Source types for CodeBuild Project
 */
export enum SourceType {
  NONE = 'NO_SOURCE',
  CODECOMMIT = 'CODECOMMIT',
  CODEPIPELINE = 'CODEPIPELINE',
  GITHUB = 'GITHUB',
  GITHUB_ENTERPRISE = 'GITHUB_ENTERPRISE',
  BITBUCKET = 'BITBUCKET',
  S3 = 'S3',
}

=======
>>>>>>> 390baf1d
function set2Array<T>(set: Set<T>): T[] {
  const ret: T[] = [];
  set.forEach(el => ret.push(el));
  return ret;
}<|MERGE_RESOLUTION|>--- conflicted
+++ resolved
@@ -94,24 +94,6 @@
 }
 
 /**
-<<<<<<< HEAD
- * A `NO_SOURCE` CodeBuild Project Source definition.
- * This is the default source type,
- * if none was specified when creating the Project.
- * *Note*: the `NO_SOURCE` type cannot be used as a secondary source,
- * and because of that, you're not allowed to specify an identifier for it.
- */
-export class NoSource extends BuildSource {
-  public readonly type: SourceType = SourceType.NONE;
-
-  constructor() {
-    super({});
-  }
-}
-
-/**
-=======
->>>>>>> 390baf1d
  * The construction properties common to all build sources that are backed by Git.
  */
 interface GitSourceProps extends SourceProps {
@@ -489,13 +471,8 @@
 /**
  * CodeCommit Source definition for a CodeBuild project.
  */
-<<<<<<< HEAD
-export class CodeCommitSource extends GitBuildSource {
-  public readonly type: SourceType = SourceType.CODECOMMIT;
-=======
 class CodeCommitSource extends GitSource {
   public readonly type = CODECOMMIT_SOURCE_TYPE;
->>>>>>> 390baf1d
   private readonly repo: codecommit.IRepository;
 
   constructor(props: CodeCommitSourceProps) {
@@ -556,22 +533,6 @@
 }
 
 /**
-<<<<<<< HEAD
- * CodePipeline Source definition for a CodeBuild Project.
- * *Note*: this type cannot be used as a secondary source,
- * and because of that, you're not allowed to specify an identifier for it.
- */
-export class CodePipelineSource extends BuildSource {
-  public readonly type: SourceType = SourceType.CODEPIPELINE;
-
-  constructor() {
-    super({});
-  }
-}
-
-/**
-=======
->>>>>>> 390baf1d
  * Construction properties for {@link GitHubSource} and {@link GitHubEnterpriseSource}.
  */
 export interface GitHubSourceProps extends ThirdPartyGitSourceProps {
@@ -593,13 +554,8 @@
 /**
  * GitHub Source definition for a CodeBuild project.
  */
-<<<<<<< HEAD
-export class GitHubSource extends ThirdPartyGitBuildSource {
-  public readonly type: SourceType = SourceType.GITHUB;
-=======
 class GitHubSource extends ThirdPartyGitSource {
   public readonly type = GITHUB_SOURCE_TYPE;
->>>>>>> 390baf1d
   private readonly httpsCloneUrl: string;
 
   constructor(props: GitHubSourceProps) {
@@ -639,13 +595,8 @@
 /**
  * GitHub Enterprise Source definition for a CodeBuild project.
  */
-<<<<<<< HEAD
-export class GitHubEnterpriseSource extends ThirdPartyGitBuildSource {
-  public readonly type: SourceType = SourceType.GITHUB_ENTERPRISE;
-=======
 class GitHubEnterpriseSource extends ThirdPartyGitSource {
   public readonly type = GITHUB_ENTERPRISE_SOURCE_TYPE;
->>>>>>> 390baf1d
   private readonly httpsCloneUrl: string;
   private readonly ignoreSslErrors?: boolean;
 
@@ -690,13 +641,8 @@
 /**
  * BitBucket Source definition for a CodeBuild project.
  */
-<<<<<<< HEAD
-export class BitBucketSource extends ThirdPartyGitBuildSource {
-  public readonly type: SourceType = SourceType.BITBUCKET;
-=======
 class BitBucketSource extends ThirdPartyGitSource {
   public readonly type = BITBUCKET_SOURCE_TYPE;
->>>>>>> 390baf1d
   private readonly httpsCloneUrl: any;
 
   constructor(props: BitBucketSourceProps) {
@@ -738,22 +684,6 @@
   }
 }
 
-<<<<<<< HEAD
-/**
- * Source types for CodeBuild Project
- */
-export enum SourceType {
-  NONE = 'NO_SOURCE',
-  CODECOMMIT = 'CODECOMMIT',
-  CODEPIPELINE = 'CODEPIPELINE',
-  GITHUB = 'GITHUB',
-  GITHUB_ENTERPRISE = 'GITHUB_ENTERPRISE',
-  BITBUCKET = 'BITBUCKET',
-  S3 = 'S3',
-}
-
-=======
->>>>>>> 390baf1d
 function set2Array<T>(set: Set<T>): T[] {
   const ret: T[] = [];
   set.forEach(el => ret.push(el));
