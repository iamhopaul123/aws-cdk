{
  "name": "@aws-cdk/aws-lambda",
  "version": "0.28.0",
  "description": "CDK Constructs for AWS Lambda",
  "main": "lib/index.js",
  "types": "lib/index.d.ts",
  "jsii": {
    "outdir": "dist",
    "targets": {
      "java": {
        "package": "software.amazon.awscdk.services.lambda",
        "maven": {
          "groupId": "software.amazon.awscdk",
          "artifactId": "lambda"
        }
      },
      "dotnet": {
        "namespace": "Amazon.CDK.AWS.Lambda",
        "packageId": "Amazon.CDK.AWS.Lambda",
        "signAssembly": true,
        "assemblyOriginatorKeyFile": "../../key.snk"
      },
      "sphinx": {},
      "python": {
        "distName": "aws-cdk.aws-lambda",
        "module": "aws_cdk.aws_lambda"
      }
    }
  },
  "repository": {
    "type": "git",
    "url": "https://github.com/awslabs/aws-cdk.git"
  },
  "scripts": {
    "build": "cdk-build",
    "watch": "cdk-watch",
    "lint": "cdk-lint",
    "test": "cdk-test",
    "integ": "cdk-integ",
    "pkglint": "pkglint -f",
    "package": "cdk-package",
    "awslint": "cdk-awslint",
    "cfn2ts": "cfn2ts"
  },
  "cdk-build": {
    "cloudformation": "AWS::Lambda"
  },
  "nyc": {
    "statements": 75,
    "lines": 75
  },
  "keywords": [
    "aws",
    "cdk",
    "constructs",
    "lambda"
  ],
  "author": {
    "name": "Amazon Web Services",
    "url": "https://aws.amazon.com",
    "organization": true
  },
  "license": "Apache-2.0",
  "devDependencies": {
    "@aws-cdk/assert": "^0.28.0",
    "@types/aws-lambda": "^8.10.23",
    "@types/nock": "^9.3.1",
    "@types/sinon": "^7.0.11",
    "aws-sdk": "^2.433.0",
    "aws-sdk-mock": "^4.3.1",
    "cdk-build-tools": "^0.28.0",
    "cdk-integ-tools": "^0.28.0",
    "cfn2ts": "^0.28.0",
    "nock": "^10.0.6",
<<<<<<< HEAD
    "pkglint": "^0.27.0",
    "sinon": "^7.3.1"
=======
    "pkglint": "^0.28.0",
    "sinon": "^7.3.0"
>>>>>>> 3ba26228
  },
  "dependencies": {
    "@aws-cdk/assets": "^0.28.0",
    "@aws-cdk/aws-cloudwatch": "^0.28.0",
    "@aws-cdk/aws-ec2": "^0.28.0",
    "@aws-cdk/aws-events": "^0.28.0",
    "@aws-cdk/aws-iam": "^0.28.0",
    "@aws-cdk/aws-logs": "^0.28.0",
    "@aws-cdk/aws-s3": "^0.28.0",
    "@aws-cdk/aws-s3-notifications": "^0.28.0",
    "@aws-cdk/aws-sqs": "^0.28.0",
    "@aws-cdk/aws-stepfunctions": "^0.28.0",
    "@aws-cdk/cdk": "^0.28.0",
    "@aws-cdk/cx-api": "^0.28.0"
  },
  "homepage": "https://github.com/awslabs/aws-cdk",
  "peerDependencies": {
    "@aws-cdk/assets": "^0.28.0",
    "@aws-cdk/aws-cloudwatch": "^0.28.0",
    "@aws-cdk/aws-ec2": "^0.28.0",
    "@aws-cdk/aws-events": "^0.28.0",
    "@aws-cdk/aws-iam": "^0.28.0",
    "@aws-cdk/aws-logs": "^0.28.0",
    "@aws-cdk/aws-s3": "^0.28.0",
    "@aws-cdk/aws-s3-notifications": "^0.28.0",
    "@aws-cdk/aws-sqs": "^0.28.0",
    "@aws-cdk/aws-stepfunctions": "^0.28.0",
    "@aws-cdk/cdk": "^0.28.0"
  },
  "engines": {
    "node": ">= 8.10.0"
  },
  "awslint": {
    "exclude": [
      "grant-result:@aws-cdk/aws-lambda.LayerVersionBase.grantUsage"
    ]
  }
}<|MERGE_RESOLUTION|>--- conflicted
+++ resolved
@@ -72,13 +72,8 @@
     "cdk-integ-tools": "^0.28.0",
     "cfn2ts": "^0.28.0",
     "nock": "^10.0.6",
-<<<<<<< HEAD
-    "pkglint": "^0.27.0",
+    "pkglint": "^0.28.0",
     "sinon": "^7.3.1"
-=======
-    "pkglint": "^0.28.0",
-    "sinon": "^7.3.0"
->>>>>>> 3ba26228
   },
   "dependencies": {
     "@aws-cdk/assets": "^0.28.0",
