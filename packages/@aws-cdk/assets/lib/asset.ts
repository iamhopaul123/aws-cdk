--- conflicted
+++ resolved
@@ -130,30 +130,10 @@
       ? true
       : allowedExtensions.some(ext => props.path.toLowerCase().endsWith(ext));
 
-<<<<<<< HEAD
     this.fingerprint = artifact.fingerprint;
     this.s3BucketName = params.bucket.stringValue;
     this.s3Prefix = cdk.Fn.select(0, cdk.Fn.split(cxapi.ASSET_PREFIX_SEPARATOR, params.key.stringValue)).toString();
     const s3Filename = cdk.Fn.select(1, cdk.Fn.split(cxapi.ASSET_PREFIX_SEPARATOR, params.key.stringValue)).toString();
-=======
-    // add parameters for s3 bucket and s3 key. those will be set by
-    // the toolkit or by CI/CD when the stack is deployed and will include
-    // the name of the bucket and the S3 key where the code lives.
-
-    const bucketParam = new cdk.CfnParameter(this, 'S3Bucket', {
-      type: 'String',
-      description: `S3 bucket for asset "${this.node.path}"`,
-    });
-
-    const keyParam = new cdk.CfnParameter(this, 'S3VersionKey', {
-      type: 'String',
-      description: `S3 key for asset version "${this.node.path}"`
-    });
-
-    this.s3BucketName = bucketParam.stringValue;
-    this.s3Prefix = cdk.Fn.select(0, cdk.Fn.split(cxapi.ASSET_PREFIX_SEPARATOR, keyParam.stringValue)).toString();
-    const s3Filename = cdk.Fn.select(1, cdk.Fn.split(cxapi.ASSET_PREFIX_SEPARATOR, keyParam.stringValue)).toString();
->>>>>>> 17ba29ad
     this.s3ObjectKey = `${this.s3Prefix}${s3Filename}`;
     this.bucket = s3.Bucket.import(this, 'AssetBucket', { bucketName: this.s3BucketName });
     this.s3Url = this.bucket.urlForObject(this.s3ObjectKey);
