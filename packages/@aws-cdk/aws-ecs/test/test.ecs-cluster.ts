import { expect, haveResource } from '@aws-cdk/assert';
import ec2 = require('@aws-cdk/aws-ec2');
import { InstanceType } from '@aws-cdk/aws-ec2';
import cloudmap = require('@aws-cdk/aws-servicediscovery');
import cdk = require('@aws-cdk/cdk');
import { Test } from 'nodeunit';
import ecs = require('../lib');

export = {
  "When creating an ECS Cluster": {
    "with only required properties set, it correctly sets default properties"(test: Test) {
      // GIVEN
      const stack =  new cdk.Stack();
      const vpc = new ec2.Vpc(stack, 'MyVpc', {});
      const cluster = new ecs.Cluster(stack, 'EcsCluster', {
        vpc,
      });

      cluster.addCapacity('DefaultAutoScalingGroup', {
        instanceType: new ec2.InstanceType('t2.micro')
      });

      expect(stack).to(haveResource("AWS::ECS::Cluster"));

      expect(stack).to(haveResource("AWS::EC2::VPC", {
        CidrBlock: '10.0.0.0/16',
        EnableDnsHostnames: true,
        EnableDnsSupport: true,
        InstanceTenancy: ec2.DefaultInstanceTenancy.DEFAULT,
        Tags: [
          {
            Key: "Name",
            Value: "MyVpc"
          }
        ]
      }));

      expect(stack).to(haveResource("AWS::AutoScaling::LaunchConfiguration", {
        ImageId: "", // Should this not be the latest image ID?
        InstanceType: "t2.micro",
        IamInstanceProfile: {
          Ref: "EcsClusterDefaultAutoScalingGroupInstanceProfile2CE606B3"
        },
        SecurityGroups: [
          {
            "Fn::GetAtt": [
              "EcsClusterDefaultAutoScalingGroupInstanceSecurityGroup912E1231",
              "GroupId"
            ]
          }
        ],
        UserData: {
          "Fn::Base64": {
            "Fn::Join": [
              "",
              [
                "#!/bin/bash\necho ECS_CLUSTER=",
                {
                  Ref: "EcsCluster97242B84"
                },
                // tslint:disable-next-line:max-line-length
                " >> /etc/ecs/ecs.config\nsudo iptables --insert FORWARD 1 --in-interface docker+ --destination 169.254.169.254/32 --jump DROP\nsudo service iptables save\necho ECS_AWSVPC_BLOCK_IMDS=true >> /etc/ecs/ecs.config"
              ]
            ]
          }
        }
      }));

      expect(stack).to(haveResource("AWS::AutoScaling::AutoScalingGroup", {
        MaxSize: "1",
        MinSize: "1",
        DesiredCapacity: "1",
        LaunchConfigurationName: {
          Ref: "EcsClusterDefaultAutoScalingGroupLaunchConfigB7E376C1"
        },
        Tags: [
          {
            Key: "Name",
            PropagateAtLaunch: true,
            Value: "EcsCluster/DefaultAutoScalingGroup"
          }
        ],
        VPCZoneIdentifier: [
          {
            Ref: "MyVpcPrivateSubnet1Subnet5057CF7E"
          },
          {
            Ref: "MyVpcPrivateSubnet2Subnet0040C983"
          },
          {
            Ref: "MyVpcPrivateSubnet3Subnet772D6AD7"
          }
        ]
      }));

      expect(stack).to(haveResource("AWS::EC2::SecurityGroup", {
        GroupDescription: "EcsCluster/DefaultAutoScalingGroup/InstanceSecurityGroup",
        SecurityGroupEgress: [
          {
            CidrIp: "0.0.0.0/0",
            Description: "Allow all outbound traffic by default",
            IpProtocol: "-1"
          }
        ],
        SecurityGroupIngress: [],
        Tags: [
          {
            Key: "Name",
            Value: "EcsCluster/DefaultAutoScalingGroup"
          }
        ],
        VpcId: {
          Ref: "MyVpcF9F0CA6F"
        }
      }));

      expect(stack).to(haveResource("AWS::IAM::Role", {
          AssumeRolePolicyDocument: {
          Statement: [
            {
              Action: "sts:AssumeRole",
              Effect: "Allow",
              Principal: {
                Service: { "Fn::Join": ["", ["ec2.", { Ref: "AWS::URLSuffix" }]] }
              }
            }
          ],
          Version: "2012-10-17"
        }
      }));

      expect(stack).to(haveResource("AWS::IAM::Policy", {
        PolicyDocument: {
          Statement: [
            {
              Action: [
                "ecs:CreateCluster",
                "ecs:DeregisterContainerInstance",
                "ecs:DiscoverPollEndpoint",
                "ecs:Poll",
                "ecs:RegisterContainerInstance",
                "ecs:StartTelemetrySession",
                "ecs:Submit*",
                "ecr:GetAuthorizationToken",
                "logs:CreateLogStream",
                "logs:PutLogEvents"
              ],
              Effect: "Allow",
              Resource: "*"
            }
          ],
          Version: "2012-10-17"
        }
      }));

      test.done();
    },

    'lifecycle hook is automatically added'(test: Test) {
      // GIVEN
      const stack =  new cdk.Stack();
      const vpc = new ec2.Vpc(stack, 'MyVpc', {});
      const cluster = new ecs.Cluster(stack, 'EcsCluster', {
        vpc,
      });

      // WHEN
      cluster.addCapacity('DefaultAutoScalingGroup', {
        instanceType: new ec2.InstanceType('t2.micro')
      });

      // THEN
      expect(stack).to(haveResource('AWS::AutoScaling::LifecycleHook', {
        AutoScalingGroupName: { Ref: "EcsClusterDefaultAutoScalingGroupASGC1A785DB" },
        LifecycleTransition: "autoscaling:EC2_INSTANCE_TERMINATING",
        DefaultResult: "CONTINUE",
        HeartbeatTimeout: 300,
        NotificationTargetARN: { Ref: "EcsClusterDefaultAutoScalingGroupLifecycleHookDrainHookTopicACD2D4A4" },
        RoleARN: { "Fn::GetAtt": [ "EcsClusterDefaultAutoScalingGroupLifecycleHookDrainHookRoleA38EC83B", "Arn" ] }
      }));

      test.done();
    },
  },

  "allows specifying instance type"(test: Test) {
    // GIVEN
    const stack = new cdk.Stack();
    const vpc = new ec2.Vpc(stack, 'MyVpc', {});

    const cluster = new ecs.Cluster(stack, 'EcsCluster', { vpc });
    cluster.addCapacity('DefaultAutoScalingGroup', {
      instanceType: new InstanceType("m3.large")
    });

    // THEN
    expect(stack).to(haveResource("AWS::AutoScaling::LaunchConfiguration", {
      InstanceType: "m3.large"
    }));

    test.done();
  },

  "allows specifying cluster size"(test: Test) {
    // GIVEN
    const stack = new cdk.Stack();
    const vpc = new ec2.Vpc(stack, 'MyVpc', {});

    const cluster = new ecs.Cluster(stack, 'EcsCluster', { vpc });
    cluster.addCapacity('DefaultAutoScalingGroup', {
      instanceType: new ec2.InstanceType('t2.micro'),
      desiredCapacity: 3
    });

    // THEN
    expect(stack).to(haveResource("AWS::AutoScaling::AutoScalingGroup", {
      MaxSize: "3"
    }));

    test.done();
  },

  "allows specifying special HW AMI Type"(test: Test) {
    // GIVEN
    const stack = new cdk.Stack();
    const vpc = new ec2.Vpc(stack, 'MyVpc', {});

    const cluster = new ecs.Cluster(stack, 'EcsCluster', { vpc });
    cluster.addCapacity('GpuAutoScalingGroup', {
      instanceType: new ec2.InstanceType('t2.micro'),
      machineImage: new ecs.EcsOptimizedAmi({
<<<<<<< HEAD
        hwType: ecs.AmiHardwareType.GPU
=======
        hardwareType: ecs.AmiHardwareType.Gpu
>>>>>>> c5e43e26
      }),
    });

    // THEN
    expect(stack).to(haveResource("AWS::AutoScaling::LaunchConfiguration", {
      ImageId: ""
    }));

    test.done();
  },

  "errors if amazon linux given with special HW type"(test: Test) {
    // GIVEN
    const stack = new cdk.Stack();
    const vpc = new ec2.Vpc(stack, 'MyVpc', {});

    const cluster = new ecs.Cluster(stack, 'EcsCluster', { vpc });

    // THEN
    test.throws(() => {
      cluster.addCapacity('GpuAutoScalingGroup', {
        instanceType: new ec2.InstanceType('t2.micro'),
        machineImage: new ecs.EcsOptimizedAmi({
<<<<<<< HEAD
          generation: ec2.AmazonLinuxGeneration.AMAZON_LINUX,
          hwType: ecs.AmiHardwareType.GPU,
=======
          generation: ec2.AmazonLinuxGeneration.AmazonLinux,
          hardwareType: ecs.AmiHardwareType.Gpu,
>>>>>>> c5e43e26
        }),
      });
    });

    test.done();
  },

  "allows specifying spot fleet"(test: Test) {
    // GIVEN
    const stack = new cdk.Stack();
    const vpc = new ec2.Vpc(stack, 'MyVpc', {});

    const cluster = new ecs.Cluster(stack, 'EcsCluster', { vpc });
    cluster.addCapacity('DefaultAutoScalingGroup', {
      instanceType: new ec2.InstanceType('t2.micro'),
      spotPrice: "0.31"
    });

    // THEN
    expect(stack).to(haveResource("AWS::AutoScaling::LaunchConfiguration", {
      SpotPrice: "0.31"
    }));

    test.done();
  },

  "allows adding default service discovery namespace"(test: Test) {
    // GIVEN
    const stack = new cdk.Stack();
    const vpc = new ec2.Vpc(stack, 'MyVpc', {});

    const cluster = new ecs.Cluster(stack, 'EcsCluster', { vpc });
    cluster.addCapacity('DefaultAutoScalingGroup', {
      instanceType: new ec2.InstanceType('t2.micro'),
    });

    // WHEN
    cluster.addDefaultCloudMapNamespace({
      name: "foo.com"
    });

    // THEN
    expect(stack).to(haveResource("AWS::ServiceDiscovery::PrivateDnsNamespace", {
       Name: 'foo.com',
        Vpc: {
          Ref: 'MyVpcF9F0CA6F'
        }
    }));

    test.done();
  },

  "allows adding public service discovery namespace"(test: Test) {
    // GIVEN
    const stack = new cdk.Stack();
    const vpc = new ec2.Vpc(stack, 'MyVpc', {});

    const cluster = new ecs.Cluster(stack, 'EcsCluster', { vpc });
    cluster.addCapacity('DefaultAutoScalingGroup', {
      instanceType: new ec2.InstanceType('t2.micro'),
    });

    // WHEN
    cluster.addDefaultCloudMapNamespace({
      name: "foo.com",
      type: ecs.NamespaceType.PUBLIC_DNS
    });

    // THEN
    expect(stack).to(haveResource("AWS::ServiceDiscovery::PublicDnsNamespace", {
       Name: 'foo.com',
    }));

    test.done();
  },

  "throws if default service discovery namespace added more than once"(test: Test) {
    // GIVEN
    const stack = new cdk.Stack();
    const vpc = new ec2.Vpc(stack, 'MyVpc', {});

    const cluster = new ecs.Cluster(stack, 'EcsCluster', { vpc });
    cluster.addCapacity('DefaultAutoScalingGroup', {
      instanceType: new ec2.InstanceType('t2.micro'),
    });

    // WHEN
    cluster.addDefaultCloudMapNamespace({
      name: "foo.com"
    });

    // THEN
    test.throws(() => {
      cluster.addDefaultCloudMapNamespace({
        name: "foo.com"
      });
    }, /Can only add default namespace once./);

    test.done();
  },

  'export/import of a cluster with a namespace'(test: Test) {
    // GIVEN
    const stack1 = new cdk.Stack();
    const vpc1 = new ec2.Vpc(stack1, 'Vpc');
    const cluster1 = new ecs.Cluster(stack1, 'Cluster', { vpc: vpc1 });
    cluster1.addDefaultCloudMapNamespace({
      name: 'hello.com',
    });

    const stack2 = new cdk.Stack();

    // WHEN
    const cluster2 = ecs.Cluster.fromClusterAttributes(stack2, 'Cluster', {
      vpc: vpc1,
      securityGroups: cluster1.connections.securityGroups,
      defaultNamespace: cloudmap.PrivateDnsNamespace.fromPrivateDnsNamespaceAttributes(stack2, 'ns', {
        namespaceId: 'import-namespace-id',
        namespaceArn: 'import-namespace-arn',
        namespaceName: 'import-namespace-name',
      }),
      clusterName: 'cluster-name',
    });

    // THEN
    test.equal(cluster2.defaultNamespace!.type, cloudmap.NamespaceType.DNS_PRIVATE);
    test.deepEqual(stack2.resolve(cluster2.defaultNamespace!.namespaceId), 'import-namespace-id');

    // Can retrieve subnets from VPC - will throw 'There are no 'Private' subnets in this VPC. Use a different VPC subnet selection.' if broken.
    cluster2.vpc.selectSubnets();

    test.done();
  }
};<|MERGE_RESOLUTION|>--- conflicted
+++ resolved
@@ -229,11 +229,7 @@
     cluster.addCapacity('GpuAutoScalingGroup', {
       instanceType: new ec2.InstanceType('t2.micro'),
       machineImage: new ecs.EcsOptimizedAmi({
-<<<<<<< HEAD
-        hwType: ecs.AmiHardwareType.GPU
-=======
-        hardwareType: ecs.AmiHardwareType.Gpu
->>>>>>> c5e43e26
+        hardwareType: ecs.AmiHardwareType.GPU
       }),
     });
 
@@ -257,13 +253,8 @@
       cluster.addCapacity('GpuAutoScalingGroup', {
         instanceType: new ec2.InstanceType('t2.micro'),
         machineImage: new ecs.EcsOptimizedAmi({
-<<<<<<< HEAD
           generation: ec2.AmazonLinuxGeneration.AMAZON_LINUX,
-          hwType: ecs.AmiHardwareType.GPU,
-=======
-          generation: ec2.AmazonLinuxGeneration.AmazonLinux,
-          hardwareType: ecs.AmiHardwareType.Gpu,
->>>>>>> c5e43e26
+          hardwareType: ecs.AmiHardwareType.GPU,
         }),
       });
     });
