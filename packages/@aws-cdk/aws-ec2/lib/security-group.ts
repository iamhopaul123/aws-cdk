--- conflicted
+++ resolved
@@ -1,10 +1,5 @@
-<<<<<<< HEAD
-import { Construct, IResource, Lazy, Resource, Stack } from '@aws-cdk/cdk';
+import { Construct, IResource, Lazy, PhysicalName, Resource, ResourceProps, Stack } from '@aws-cdk/cdk';
 import { Connections } from './connections';
-=======
-import { Construct, IResource, Lazy, PhysicalName, Resource, ResourceProps, Stack } from '@aws-cdk/cdk';
-import { Connections, IConnectable } from './connections';
->>>>>>> eb764939
 import { CfnSecurityGroup, CfnSecurityGroupEgress, CfnSecurityGroupIngress } from './ec2.generated';
 import { IPeer } from './peer';
 import { Port } from './port';
