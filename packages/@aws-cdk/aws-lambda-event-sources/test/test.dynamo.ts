import { expect, haveResource } from '@aws-cdk/assert';
import dynamodb = require('@aws-cdk/aws-dynamodb');
import lambda = require('@aws-cdk/aws-lambda');
import cdk = require('@aws-cdk/cdk');
import { Test } from 'nodeunit';
import sources = require('../lib');
import { TestFunction } from './test-function';

// tslint:disable:object-literal-key-quotes

export = {
  'sufficiently complex example'(test: Test) {
    // GIVEN
    const stack = new cdk.Stack();
    const fn = new TestFunction(stack, 'Fn');
    const table = new dynamodb.Table(stack, 'T', {
      partitionKey: {
        name: 'id',
        type: dynamodb.AttributeType.STRING
      },
<<<<<<< HEAD
      streamSpecification: dynamodb.StreamViewType.NEW_IMAGE
=======
      stream: dynamodb.StreamViewType.NewImage
>>>>>>> 390baf1d
    });

    // WHEN
    fn.addEventSource(new sources.DynamoEventSource(table, {
      startingPosition: lambda.StartingPosition.TRIM_HORIZON
    }));

    // THEN
    expect(stack).to(haveResource('AWS::IAM::Policy', {
      "PolicyDocument": {
        "Statement": [
          {
            "Action": [
              "dynamodb:DescribeStream",
              "dynamodb:GetRecords",
              "dynamodb:GetShardIterator",
            ],
            "Effect": "Allow",
            "Resource": {
              "Fn::GetAtt": [
                "TD925BC7E",
                "StreamArn"
              ]
            }
          },
          {
            "Action": "dynamodb:ListStreams",
            "Effect": "Allow",
            "Resource": "*"
          }
        ],
        "Version": "2012-10-17"
      },
      "PolicyName": "FnServiceRoleDefaultPolicyC6A839BF",
      "Roles": [{
        "Ref": "FnServiceRoleB9001A96"
      }]
    }));

    expect(stack).to(haveResource('AWS::Lambda::EventSourceMapping', {
      "EventSourceArn": {
        "Fn::GetAtt": [
          "TD925BC7E",
          "StreamArn"
        ]
      },
      "FunctionName":  {
        "Ref": "Fn9270CBC0"
      },
      "BatchSize": 100,
      "StartingPosition": "TRIM_HORIZON"
    }));

    test.done();
  },

  'specific batch size'(test: Test) {
    // GIVEN
    const stack = new cdk.Stack();
    const fn = new TestFunction(stack, 'Fn');
    const table = new dynamodb.Table(stack, 'T', {
      partitionKey: {
        name: 'id',
        type: dynamodb.AttributeType.STRING
      },
<<<<<<< HEAD
      streamSpecification: dynamodb.StreamViewType.NEW_IMAGE
=======
      stream: dynamodb.StreamViewType.NewImage
>>>>>>> 390baf1d
    });

    // WHEN
    fn.addEventSource(new sources.DynamoEventSource(table, {
      batchSize: 50,
      startingPosition: lambda.StartingPosition.LATEST
    }));

    // THEN
    expect(stack).to(haveResource('AWS::Lambda::EventSourceMapping', {
      "EventSourceArn": {
        "Fn::GetAtt": [
          "TD925BC7E",
          "StreamArn"
        ]
      },
      "FunctionName":  {
        "Ref": "Fn9270CBC0"
      },
      "BatchSize": 50,
      "StartingPosition": "LATEST"
    }));

    test.done();
  },

  'fails if batch size < 1'(test: Test) {
    // GIVEN
    const stack = new cdk.Stack();
    const fn = new TestFunction(stack, 'Fn');
    const table = new dynamodb.Table(stack, 'T', {
      partitionKey: {
        name: 'id',
        type: dynamodb.AttributeType.STRING
      },
<<<<<<< HEAD
      streamSpecification: dynamodb.StreamViewType.NEW_IMAGE
=======
      stream: dynamodb.StreamViewType.NewImage
>>>>>>> 390baf1d
    });

    // WHEN
    test.throws(() => fn.addEventSource(new sources.DynamoEventSource(table, {
      batchSize: 0,
      startingPosition: lambda.StartingPosition.LATEST
    })), /Maximum batch size must be between 1 and 1000 inclusive \(given 0\)/);

    test.done();
  },

  'fails if batch size > 1000'(test: Test) {
    // GIVEN
    const stack = new cdk.Stack();
    const fn = new TestFunction(stack, 'Fn');
    const table = new dynamodb.Table(stack, 'T', {
      partitionKey: {
        name: 'id',
        type: dynamodb.AttributeType.STRING
      },
<<<<<<< HEAD
      streamSpecification: dynamodb.StreamViewType.NEW_IMAGE
=======
      stream: dynamodb.StreamViewType.NewImage
>>>>>>> 390baf1d
    });

    // WHEN
    test.throws(() => fn.addEventSource(new sources.DynamoEventSource(table, {
      batchSize: 1001,
      startingPosition: lambda.StartingPosition.LATEST
    })), /Maximum batch size must be between 1 and 1000 inclusive \(given 1001\)/);

    test.done();
  },
};<|MERGE_RESOLUTION|>--- conflicted
+++ resolved
@@ -18,11 +18,7 @@
         name: 'id',
         type: dynamodb.AttributeType.STRING
       },
-<<<<<<< HEAD
-      streamSpecification: dynamodb.StreamViewType.NEW_IMAGE
-=======
-      stream: dynamodb.StreamViewType.NewImage
->>>>>>> 390baf1d
+      stream: dynamodb.StreamViewType.NEW_IMAGE
     });
 
     // WHEN
@@ -88,11 +84,7 @@
         name: 'id',
         type: dynamodb.AttributeType.STRING
       },
-<<<<<<< HEAD
-      streamSpecification: dynamodb.StreamViewType.NEW_IMAGE
-=======
-      stream: dynamodb.StreamViewType.NewImage
->>>>>>> 390baf1d
+      stream: dynamodb.StreamViewType.NEW_IMAGE
     });
 
     // WHEN
@@ -128,11 +120,7 @@
         name: 'id',
         type: dynamodb.AttributeType.STRING
       },
-<<<<<<< HEAD
-      streamSpecification: dynamodb.StreamViewType.NEW_IMAGE
-=======
-      stream: dynamodb.StreamViewType.NewImage
->>>>>>> 390baf1d
+      stream: dynamodb.StreamViewType.NEW_IMAGE
     });
 
     // WHEN
@@ -153,11 +141,7 @@
         name: 'id',
         type: dynamodb.AttributeType.STRING
       },
-<<<<<<< HEAD
-      streamSpecification: dynamodb.StreamViewType.NEW_IMAGE
-=======
-      stream: dynamodb.StreamViewType.NewImage
->>>>>>> 390baf1d
+      stream: dynamodb.StreamViewType.NEW_IMAGE
     });
 
     // WHEN
